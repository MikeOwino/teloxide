--- conflicted
+++ resolved
@@ -1,10 +1,6 @@
-<<<<<<< HEAD
-use serde::{Deserialize, Serialize};
-=======
 use serde::{de::Error, Deserialize, Deserializer, Serialize, Serializer};
 
 use crate::types::True;
->>>>>>> 95315c6c
 
 /// This object represents one button of the reply keyboard. For filter text
 /// buttons String can be used instead of this object to specify text of the
