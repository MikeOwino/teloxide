use crate::enum_attributes::CommandEnum;
<<<<<<< HEAD
use crate::fields_parse::ParserType;
=======
>>>>>>> 34cc9a9f
use crate::{
    attr::{Attr, BotCommandAttribute},
    rename_rules::rename_by_rule,
};

pub struct Command {
    pub prefix: Option<String>,
    pub description: Option<String>,
    pub parser: Option<ParserType>,
    pub name: String,
    pub renamed: bool,
}

impl Command {
    pub fn try_from(attrs: &[Attr], name: &str) -> Result<Self, String> {
        let attrs = parse_attrs(attrs)?;
        let mut new_name = name.to_string();
        let mut renamed = false;

        let prefix = attrs.prefix;
        let description = attrs.description;
        let rename = attrs.rename;
        let parser = attrs.parser;
        if let Some(rename_rule) = rename {
            new_name = rename_by_rule(name, &rename_rule);
            renamed = true;
        }
        Ok(Self {
            prefix,
            description,
            parser,
            name: new_name,
            renamed,
        })
    }

    pub fn get_matched_value(&self, global_parameters: &CommandEnum) -> String {
        let prefix = if let Some(prefix) = &self.prefix {
            prefix
        } else if let Some(prefix) = &global_parameters.prefix {
            prefix
        } else {
            "/"
        };
        if let Some(rule) = &global_parameters.rename_rule {
            String::from(prefix) + &rename_by_rule(&self.name, rule.as_str())
        } else {
            String::from(prefix) + &self.name
        }
    }
}

pub struct CommandAttrs {
    pub(crate) prefix: Option<String>,
    pub(crate) description: Option<String>,
    pub(crate) rename: Option<String>,
    pub(crate) parser: Option<ParserType>,
    pub(crate) separator: Option<String>,
}

pub fn parse_attrs(attrs: &[Attr]) -> Result<CommandAttrs, String> {
    let mut prefix = None;
    let mut description = None;
    let mut rename_rule = None;
    let mut parser = None;
    let mut separator = None;

    for attr in attrs {
        match attr.name() {
            BotCommandAttribute::Prefix => prefix = Some(attr.value()),
            BotCommandAttribute::Description => description = Some(attr.value()),
            BotCommandAttribute::RenameRule => rename_rule = Some(attr.value()),
            BotCommandAttribute::CustomParser => parser = Some(ParserType::parse(&attr.value())),
            BotCommandAttribute::Separator => separator = Some(attr.value()),
        }
    }

    Ok(CommandAttrs {
        prefix,
        description,
        rename: rename_rule,
        parser,
        separator,
    })
}<|MERGE_RESOLUTION|>--- conflicted
+++ resolved
@@ -1,12 +1,10 @@
 use crate::enum_attributes::CommandEnum;
-<<<<<<< HEAD
 use crate::fields_parse::ParserType;
-=======
->>>>>>> 34cc9a9f
 use crate::{
     attr::{Attr, BotCommandAttribute},
     rename_rules::rename_by_rule,
 };
+use crate::enum_attributes::CommandEnum;
 
 pub struct Command {
     pub prefix: Option<String>,
@@ -47,11 +45,7 @@
         } else {
             "/"
         };
-        if let Some(rule) = &global_parameters.rename_rule {
-            String::from(prefix) + &rename_by_rule(&self.name, rule.as_str())
-        } else {
-            String::from(prefix) + &self.name
-        }
+        String::from(prefix) + &self.name
     }
 }
 
