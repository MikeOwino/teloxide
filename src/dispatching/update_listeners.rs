--- conflicted
+++ resolved
@@ -123,13 +123,8 @@
 /// Returns a long polling update listener with `timeout` of 10 seconds.
 ///
 /// See also: [`polling`](polling).
-<<<<<<< HEAD
 pub fn polling_default(bot: Arc<Bot>) -> impl UpdateListener<RequestError> {
     polling(bot, Some(Duration::from_secs(10)), None, None)
-=======
-pub fn polling_default(bot: Bot) -> impl UpdateListener<RequestError> {
-    polling(bot, Some(Duration::from_secs(60)), None, None)
->>>>>>> 7bb2b496
 }
 
 /// Returns a long/short polling update listener with some additional options.
