use std::{error::Error, str::FromStr};

use chrono::Duration;
<<<<<<< HEAD
use teloxide::{prelude::*, types::ChatPermissions, utils::command::BotCommand};
=======
use teloxide::{prelude::*, types::ChatPermissions, utils::command::BotCommands};
>>>>>>> fd18f9b2

// Derive BotCommands to parse text with a command into this enumeration.
//
//  1. rename = "lowercase" turns all the commands into lowercase letters.
//  2. `description = "..."` specifies a text before all the commands.
//
// That is, you can just call Command::descriptions() to get a description of
// your commands in this format:
// %GENERAL-DESCRIPTION%
// %PREFIX%%COMMAND% - %DESCRIPTION%
#[derive(BotCommands, Clone)]
#[command(
    rename = "lowercase",
    description = "Use commands in format /%command% %num% %unit%",
    parse_with = "split"
)]
enum Command {
    #[command(description = "kick user from chat.")]
    Kick,
    #[command(description = "ban user in chat.")]
    Ban {
        time: u64,
        unit: UnitOfTime,
    },
    #[command(description = "mute user in chat.")]
    Mute {
        time: u64,
        unit: UnitOfTime,
    },
    Help,
}

#[derive(Clone)]
enum UnitOfTime {
    Seconds,
    Minutes,
    Hours,
}

impl FromStr for UnitOfTime {
    type Err = &'static str;
    fn from_str(s: &str) -> Result<Self, <Self as FromStr>::Err> {
        match s {
            "h" | "hours" => Ok(UnitOfTime::Hours),
            "m" | "minutes" => Ok(UnitOfTime::Minutes),
            "s" | "seconds" => Ok(UnitOfTime::Seconds),
            _ => Err("Allowed units: h, m, s"),
        }
    }
}

#[tokio::main]
async fn main() {
    pretty_env_logger::init();
    log::info!("Starting admin_bot...");

    let bot = teloxide::Bot::from_env().auto_send();

    teloxide::commands_repl(bot, action, Command::ty()).await;
}

type Bot = AutoSend<teloxide::Bot>;

async fn action(
    bot: Bot,
    msg: Message,
    command: Command,
) -> Result<(), Box<dyn Error + Send + Sync>> {
    match command {
        Command::Help => {
<<<<<<< HEAD
            bot.send_message(msg.chat.id, Command::descriptions()).await?;
=======
            bot.send_message(msg.chat.id, Command::descriptions().to_string()).await?;
>>>>>>> fd18f9b2
        }
        Command::Kick => kick_user(bot, msg).await?,
        Command::Ban { time, unit } => ban_user(bot, msg, calc_restrict_time(time, unit)).await?,
        Command::Mute { time, unit } => mute_user(bot, msg, calc_restrict_time(time, unit)).await?,
    };

    Ok(())
}

// Kick a user with a replied message.
async fn kick_user(bot: Bot, msg: Message) -> Result<(), Box<dyn Error + Send + Sync>> {
    match msg.reply_to_message() {
        Some(replied) => {
            // bot.unban_chat_member can also kicks a user from a group chat.
            bot.unban_chat_member(msg.chat.id, replied.from().unwrap().id).await?;
        }
        None => {
            bot.send_message(msg.chat.id, "Use this command in reply to another message").await?;
        }
    }
    Ok(())
}

// Ban a user with replied message.
async fn ban_user(
    bot: Bot,
    msg: Message,
    time: Duration,
) -> Result<(), Box<dyn Error + Send + Sync>> {
    match msg.reply_to_message() {
        Some(replied) => {
            bot.kick_chat_member(
                msg.chat.id,
                replied.from().expect("Must be MessageKind::Common").id,
            )
            .until_date(msg.date + time)
            .await?;
        }
        None => {
            bot.send_message(msg.chat.id, "Use this command in a reply to another message!")
                .await?;
        }
    }
    Ok(())
}

// Mute a user with a replied message.
async fn mute_user(
    bot: Bot,
    msg: Message,
    time: Duration,
) -> Result<(), Box<dyn Error + Send + Sync>> {
    match msg.reply_to_message() {
        Some(replied) => {
            bot.restrict_chat_member(
                msg.chat.id,
                replied.from().expect("Must be MessageKind::Common").id,
                ChatPermissions::empty(),
            )
            .until_date(msg.date + time)
            .await?;
        }
        None => {
            bot.send_message(msg.chat.id, "Use this command in a reply to another message!")
                .await?;
        }
    }
    Ok(())
}

// Calculates time of user restriction.
fn calc_restrict_time(time: u64, unit: UnitOfTime) -> Duration {
    match unit {
        UnitOfTime::Hours => Duration::hours(time as i64),
        UnitOfTime::Minutes => Duration::minutes(time as i64),
        UnitOfTime::Seconds => Duration::seconds(time as i64),
    }
}<|MERGE_RESOLUTION|>--- conflicted
+++ resolved
@@ -1,11 +1,7 @@
 use std::{error::Error, str::FromStr};
 
 use chrono::Duration;
-<<<<<<< HEAD
-use teloxide::{prelude::*, types::ChatPermissions, utils::command::BotCommand};
-=======
 use teloxide::{prelude::*, types::ChatPermissions, utils::command::BotCommands};
->>>>>>> fd18f9b2
 
 // Derive BotCommands to parse text with a command into this enumeration.
 //
@@ -76,11 +72,7 @@
 ) -> Result<(), Box<dyn Error + Send + Sync>> {
     match command {
         Command::Help => {
-<<<<<<< HEAD
-            bot.send_message(msg.chat.id, Command::descriptions()).await?;
-=======
             bot.send_message(msg.chat.id, Command::descriptions().to_string()).await?;
->>>>>>> fd18f9b2
         }
         Command::Kick => kick_user(bot, msg).await?,
         Command::Ban { time, unit } => ban_user(bot, msg, calc_restrict_time(time, unit)).await?,
