# Changelog
All notable changes to this project will be documented in this file.

The format is based on [Keep a Changelog](https://keepachangelog.com/en/1.0.0/),
and this project adheres to [Semantic Versioning](https://semver.org/spec/v2.0.0.html).

## unreleased

### Changed

<!-- TODO: use a version once teloxide-macros is released -->
- Updated `teloxide-macros` see its [changelog](https://github.com/teloxide/teloxide-macros/blob/master/CHANGELOG.md#unreleased) for more
- `UpdateListener` now has an associated type `Err` instead of a generic
- `AsUpdateStream` now has an associated type `StreamErr` instead of a generic
- Rename `dispatching::stop_token::{AsyncStopToken, AsyncStopFlag}` => `stop::{StopToken, StopFlag}`
<<<<<<< HEAD
- Replace the generic error type `E` with `RequestError` for REPLs (`repl(_with_listener)`, `commands_repl(_with_listener)`)

### Added

- `requests::ResponseResult` to `prelude`
=======
- The following functions are now `#[must_use]`:
  - `BotCommands::ty`.
  - `CommandDescriptions::{new, global_description, username, username_from_me}`.
  - `teloxide::filter_command`.
  - `teloxide::dispatching::dialogue::enter`.
>>>>>>> 7920f47d

### Removed

- `dispatching::stop_token::StopToken` trait (all uses are replaced with `stop::StopToken` structure)
- Some previously deprecated items
  - `enable_logging!`, `enable_logging_with_filter!`
  - `HandlerFactory`, `HandlerExt::dispatch_by`

## 0.10.1 - 2022-07-22

### Fixed

- Mark the following functions with `#[must_use]` ([PR 457](https://github.com/teloxide/teloxide/pull/457)):
  - `TraceStorage::into_inner`.
  - `AsyncStopToken::new_pair`.
  - `AsyncStopFlag::is_stopped`.
  - All from `crate::utils::{html, markdown}`.
- Rendering of GIFs in lib.rs and crates.io ([PR 681](https://github.com/teloxide/teloxide/pull/681)).

## 0.10.0 - 2022-07-21

### Added

- Security checks based on `secret_token` param of `set_webhook` to built-in webhooks.
- `dispatching::update_listeners::{PollingBuilder, Polling, PollingStream}`.
- `DispatcherBuilder::enable_ctrlc_handler` method.

### Fixed

- `Dispatcher` no longer "leaks" memory for every inactive user ([PR 657](https://github.com/teloxide/teloxide/pull/657)).
- Allow specifying a path to a custom command parser in `parse_with` ([issue 668](https://github.com/teloxide/teloxide/issues/668)).

### Changed

- Add the `Key: Clone` requirement for `impl Dispatcher` [**BC**].
- `dispatching::update_listeners::{polling_default, polling}` now return a named, `Polling<_>` type.
- Update teloxide-core to v0.7.0 with Bot API 6.1 support, see [its changelog][core07c] for more information [**BC**].

[core07c]: https://github.com/teloxide/teloxide-core/blob/master/CHANGELOG.md#070---2022-07-19

### Deprecated

- The `dispatching::update_listeners::polling` function.
- `Dispatcher::setup_ctrlc_handler` method.

## 0.9.2 - 2022-06-07

### Fixed

- Fix Api Unknown error (Can't parse entities) on message created with `utils::markdown::user_mention_or_link` if user full name contaiins some escapable symbols eg '.'

## 0.9.1 - 2022-05-27

### Fixed

- Fix `#[command(rename = "...")]` for custom command names ([issue 633](https://github.com/teloxide/teloxide/issues/633)).

## 0.9.0 - 2022-04-27

### Added

- The `dispatching::filter_command` function (also accessible as `teloxide::filter_command`) as a shortcut for `dptree::entry().filter_command()`.
- Re-export `dptree::case!` as `teloxide::handler!` (the former is preferred for new code).

### Changed

- Update teloxide-core to v0.6.0 with [Bot API 6.0] support [**BC**].

[Bot API 6.0]: https://core.telegram.org/bots/api#april-16-2022

## 0.8.2 - 2022-04-26

### Fixed

- Fix the broken `#[derive(DialogueState)]` (function return type `dptree::Handler`).

## 0.8.1 - 2022-04-24

### Added

- Implement `GetChatId` for `Update`.
- The `dialogue::enter()` function as a shortcut for `dptree::entry().enter_dialogue()`.

## 0.8.0 - 2022-04-18

### Removed

- The old dispatching system and related stuff: `dispatching`, `utils::UpState`, `prelude`, `repls2`, `crate::{dialogues_repl, dialogues_repl_with_listener}`, and `#[teloxide(subtransition)]` [**BC**].

### Added

- The new API for dialogue handlers: `teloxide::handler!` ([issue 567](https://github.com/teloxide/teloxide/issues/567)).
- Built-in webhooks support via `teloxide::dispatching::update_listeners::webhooks` module.
- `Dialogue::chat_id` for retrieving a chat ID from a dialogue.

### Changed

- Updated `teloxide-core` from version `0.4.5` to version [`0.5.0`](https://github.com/teloxide/teloxide-core/releases/tag/v0.5.0) [**BC**]
- Rename `dispatching2` => `dispatching` [**BC**].
- Rename `prelude2` => `prelude` [**BC**].
- Move `update_listeners`, `stop_token`, `IdleShutdownError`, and `ShutdownToken` from the old `dispatching` to the new `dispatching` (previously `dispatching2`).
- Replace `crate::{commands_repl, commands_repl_with_listener, repl, repl_with_listener}` with those of the new `dispatching` [**BC**].
- `UpdateListener::StopToken` is now always `Send` [**BC**].
- Rename `BotCommand` trait to `BotCommands` [**BC**].
- `BotCommands::descriptions` now returns `CommandDescriptions` instead of `String` [**BC**].
- Mark `Dialogue::new` as `#[must_use]`.

### Fixed

- Concurrent update handling in the new dispatcher ([issue 536](https://github.com/teloxide/teloxide/issues/536)).

### Deprecated

- `HandlerFactory` and `HandlerExt::dispatch_by` in favour of `teloxide::handler!`.

## 0.7.3 - 2022-04-03

### Fixed

- Update `teloxide-core` to version `0.4.5` to fix a security vulnerability. See more in `teloxide-core` [release notes](https://github.com/teloxide/teloxide-core/releases/tag/v0.4.5).

## 0.7.2 - 2022-03-23

### Added

- The `Storage::erase` default function that returns `Arc<ErasedStorage>`.
- `ErasedStorage`, a storage with an erased error type.
- Allow the storage generic `S` be `?Sized` in `Dialogue` and `HandlerExt::enter_dialogue`.

### Deprecated

- `enable_logging!` and `enable_logging_with_filter!` macros

### Fixed

- Log `UpdateKind::Error` in `teloxide::dispatching2::Dispatcher`.
- Don't warn about unhandled updates in `repls2` ([issue 557](https://github.com/teloxide/teloxide/issues/557)).
- `parse_command` and `parse_command_with_prefix` now ignores case of the bot username

## 0.7.1 - 2022-03-09

### Fixed

- Compilation with non-default features

## 0.7.0 - 2022-02-09

### Fixed

- `Dispatcher` wasn't `Send`. Make `DispatcherBuilder::{default_handler, error_handler}` accept a handler that implements `Send + Sync` ([PR 517](https://github.com/teloxide/teloxide/pull/517)).

## 0.6.1 - 2022-02-06

### Fixed

- docs.rs documentation build

## 0.6.0 - 2022-02-06

### Added

- `BotCommand::bot_commands` to obtain Telegram API commands ([issue 262](https://github.com/teloxide/teloxide/issues/262)).
- The `dispatching2` and `prelude2` modules. They presents a new dispatching model based on `dptree`.

### Changed

- Require that `AsUpdateStream::Stream` is `Send`.
- Restrict a user crate by `CARGO_CRATE_NAME` instead of `CARGO_PKG_NAME` in `enable_logging!` and `enable_logging_with_filter!`.
- Updated `teloxide-core` to v0.4.0, see [its changelog](https://github.com/teloxide/teloxide-core/blob/master/CHANGELOG.md#040---2022-02-03).

### Deprecated

 - The `dispatching` and `prelude` modules.

### Fixed

- Infinite retries while stopping polling listener ([issue 496](https://github.com/teloxide/teloxide/issues/496))
- `polling{,_default}` and it's `Stream` and `StopToken` not being `Send` (and by extension fix the same problem with `repl`s)

## 0.5.3 - 2021-10-25

### Fixed

- Compilation when the `ctrlc_handler` feature is disabled ([issue 462](https://github.com/teloxide/teloxide/issues/462))

## 0.5.2 - 2021-08-25

### Fixed

- Depend on a correct `futures` version (v0.3.15).

## 0.5.1 - 2021-08-05

### Changed

- Improved log messages when `^C` is received with `^C` handler set up

## 0.5.0 - 2021-07-08

### Added

- `Storage::get_dialogue` to obtain a dialogue indexed by a chat ID.
- `InMemStorageError` with a single variant `DialogueNotFound` to be returned from `InMemStorage::remove_dialogue`.
- `RedisStorageError::DialogueNotFound` and `SqliteStorageError::DialogueNotFound` to be returned from `Storage::remove_dialogue`.
- A way to `shutdown` dispatcher
  - `Dispatcher::shutdown_token` function.
  - `ShutdownToken` with a `shutdown` function.
- `Dispatcher::setup_ctrlc_handler` function ([issue 153](https://github.com/teloxide/teloxide/issues/153)).
- `IdleShutdownError`
- Automatic update filtering ([issue 389](https://github.com/teloxide/teloxide/issues/389)).
- Added reply shortcut to every kind of messages ([PR 404](https://github.com/teloxide/teloxide/pull/404)).

### Changed

- Do not return a dialogue from `Storage::{remove_dialogue, update_dialogue}`.
- Return an error from `Storage::remove_dialogue` if a dialogue does not exist.
- Require `D: Clone` in `dialogues_repl(_with_listener)` and `InMemStorage`.
- Automatically delete a webhook if it was set up in `update_listeners::polling_default` (thereby making it `async`, [issue 319](https://github.com/teloxide/teloxide/issues/319)).
- `polling` and `polling_default` now require `R: 'static`
- Refactor `UpdateListener` trait:
  - Add a `StopToken` associated type.
    - It must implement a new `StopToken` trait which has the only function `fn stop(self);`
  - Add a `stop_token` function that returns `Self::StopToken` and allows stopping the listener later ([issue 166](https://github.com/teloxide/teloxide/issues/166)).
  - Remove blanked implementation.
  - Remove `Stream` from super traits.
  - Add `AsUpdateStream` to super traits.
    - Add an `AsUpdateStream` trait that allows turning implementors into streams of updates (GAT workaround).
  - Add a `timeout_hint` function (with a default implementation).
- `Dispatcher::dispatch` and `Dispatcher::dispatch_with_listener` now require mutable reference to self.
- Repls can now be stopped by `^C` signal.
- `Noop` and `AsyncStopToken`stop tokens.
- `StatefulListener`.
- Emit not only errors but also warnings and general information from teloxide, when set up by `enable_logging!`.
- Use `i64` instead of `i32` for `user_id` in `html::user_mention` and `markdown::user_mention`.
- Updated to `teloxide-core` `v0.3.0` (see it's [changelog](https://github.com/teloxide/teloxide-core/blob/master/CHANGELOG.md#030---2021-07-05) for more)

### Fixed

- Remove the `reqwest` dependency. It's not needed after the [teloxide-core] integration.
- A storage persistency bug ([issue 304](https://github.com/teloxide/teloxide/issues/304)).
- Log errors from `Storage::{remove_dialogue, update_dialogue}` in `DialogueDispatcher` ([issue 302](https://github.com/teloxide/teloxide/issues/302)).
- Mark all the functions of `Storage` as `#[must_use]`.

## 0.4.0 - 2021-03-22

### Added

- Integrate [teloxide-core].
- Allow arbitrary error types to be returned from (sub)transitions ([issue 242](https://github.com/teloxide/teloxide/issues/242)).
- The `respond` function, a shortcut for `ResponseResult::Ok(())`.
- The `sqlite-storage` feature -- enables SQLite support.
- `Dispatcher::{my_chat_members_handler, chat_members_handler}`

[teloxide-core]: https://github.com/teloxide/teloxide-core

### Deprecated

- `UpdateWithCx::answer_str`

### Fixed

- Hide `SubtransitionOutputType` from the docs.

### Changed

- Export `teloxide_macros::teloxide` in `prelude`.
- `dispatching::dialogue::serializer::{JSON -> Json, CBOR -> Cbor}`
- Allow `bot_name` be `N`, where `N: Into<String> + ...` in `commands_repl` & `commands_repl_with_listener`.
- 'Edit methods' (namely `edit_message_live_location`, `stop_message_live_location`, `edit_message_text`, 
   `edit_message_caption`, `edit_message_media` and `edit_message_reply_markup`) are split into common and inline 
   versions (e.g.: `edit_message_text` and `edit_inline_message_text`). Instead of `ChatOrInlineMessage` common versions
   accept `chat_id: impl Into<ChatId>` and `message_id: i32` whereas inline versions accept 
   `inline_message_id: impl Into<String>`. Also note that return type of inline versions is `True` ([issue 253], [pr 257])
- `ChatOrInlineMessage` is renamed to `TargetMessage`, it's `::Chat`  variant is renamed to `::Common`, 
   `#[non_exhaustive]` annotation is removed from the enum, type of `TargetMessage::Inline::inline_message_id` changed 
   `i32` => `String`. `TargetMessage` now implements `From<String>`, `get_game_high_scores` and `set_game_score` use 
   `Into<TargetMessage>` to accept `String`s. ([issue 253], [pr 257])
- Remove `ResponseResult` from `prelude`.

[issue 253]: https://github.com/teloxide/teloxide/issues/253
[pr 257]: https://github.com/teloxide/teloxide/pull/257

## 0.3.4 - 2020-01-13

### Fixed

- Failing compilation with `serde::export` ([issue 328](https://github.com/teloxide/teloxide/issues/328)).

## 0.3.3 - 2020-10-30

### Fixed

- The `dice` field from `MessageDice` is public now ([issue 306](https://github.com/teloxide/teloxide/issues/306))

## 0.3.2 - 2020-10-23

### Added

- `LoginUrl::new` ([issue 298](https://github.com/teloxide/teloxide/issues/298))

## 0.3.1 - 2020-08-25

### Added

- `Bot::builder` method ([PR 269](https://github.com/teloxide/teloxide/pull/269)).

## 0.3.0 - 2020-07-31

### Added

- Support for typed bot commands ([issue 152](https://github.com/teloxide/teloxide/issues/152)).
- `BotBuilder`, which allows setting a default `ParseMode`.
- The `Transition`, `Subtransition`, `SubtransitionOutputType` traits.
- A nicer approach to manage dialogues via `#[derive(Transition)]` + `#[teloxide(subtransition)]` (see [`examples/dialogue_bot`](https://github.com/teloxide/teloxide/tree/af2aa218e7bfc442ab4475023a1c661834f576fc/examples/dialogue_bot)).
- The `redis-storage` feature -- enables the Redis support.
- The `cbor-serializer` feature -- enables the `CBOR` serializer for dialogues.
- The `bincode-serializer` feature -- enables the `Bincode` serializer for dialogues.
- The `frunk` feature -- enables `teloxide::utils::UpState`, which allows mapping from a structure of `field1, ..., fieldN` to a structure of `field1, ..., fieldN, fieldN+1`.
- Upgrade to v4.9 Telegram bots API.
- `teloxide::utils::client_from_env` -- constructs a client from the `TELOXIDE_TOKEN` environmental variable.
- Import `Transition`, `TransitionIn`, `TransitionOut`, `UpState` to `teloxide::prelude`.
- Import `repl`, `commands_repl` to `teloxide`.
- Let users inspect an unknown API error using `ApiErrorKind::Unknown(String)`. All the known API errors are placed into `KnownApiErrorKind`.
- Setters to all the API types.
- `teloxide::dispatching::dialogue::serializer` -- various serializers for memory storages. The `Serializer` trait, `Bincode`, `CBOR`, `JSON`.
- `teloxide::{repl, repl_with_listener, commands_repl, commands_repl_with_listener, dialogues_repl, dialogues_repl_with_listener}`
- `InputFile::Memory`
- Option to hide a command from description ([issue 217](https://github.com/teloxide/teloxide/issues/217)).
- Respect the `TELOXIDE_PROXY` environment variable in `Bot::from_env`.

### Deprecated

- `Bot::{from_env_with_client, new, with_client}`

### Changed

- `DialogueDispatcherHandlerCx` -> `DialogueWithCx`.
- `DispatcherHandlerCx` -> `UpdateWithCx`.
- Now provided description of unknown telegram error, by splitting ApiErrorKind at `ApiErrorKind` and `ApiErrorKindKnown` enums ([issue 199](https://github.com/teloxide/teloxide/issues/199)).
- Extract `Bot` from `Arc` ([issue 216](https://github.com/teloxide/teloxide/issues/230)).
- Mark all the API types as `#[non_exhaustive]`.
- Replace all `mime_type: String` with `MimeWrapper`.

### Fixed

- Now methods which can send file to Telegram returns `tokio::io::Result<T>`. Early its could panic ([issue 216](https://github.com/teloxide/teloxide/issues/216)).
- If a bot wasn't triggered for several days, it stops responding ([issue 223](https://github.com/teloxide/teloxide/issues/223)).

## 0.2.0 - 2020-02-25

### Added

- The functionality to parse commands only with a correct bot's name (breaks backwards compatibility) ([Issue 168](https://github.com/teloxide/teloxide/issues/168)).
- This `CHANGELOG.md`.

### Fixed

- Fix parsing a pinned message ([Issue 167](https://github.com/teloxide/teloxide/issues/167)).
- Replace `LanguageCode` with `String`, because [the official Telegram documentation](https://core.telegram.org/bots/api#getchat) doesn't specify a concrete version of IETF language tag.
- Problems with the `poll_type` field ([Issue 178](https://github.com/teloxide/teloxide/issues/178)).
- Make `polling_default` actually a long polling update listener ([PR 182](https://github.com/teloxide/teloxide/pull/182)).

### Removed

- [either](https://crates.io/crates/either) from the dependencies in `Cargo.toml`.
- `teloxide-macros` migrated into [the separate repository](https://github.com/teloxide/teloxide-macros) to easier releases and testing.

## 0.1.0 - 2020-02-19

### Added
- This project.<|MERGE_RESOLUTION|>--- conflicted
+++ resolved
@@ -13,19 +13,16 @@
 - `UpdateListener` now has an associated type `Err` instead of a generic
 - `AsUpdateStream` now has an associated type `StreamErr` instead of a generic
 - Rename `dispatching::stop_token::{AsyncStopToken, AsyncStopFlag}` => `stop::{StopToken, StopFlag}`
-<<<<<<< HEAD
 - Replace the generic error type `E` with `RequestError` for REPLs (`repl(_with_listener)`, `commands_repl(_with_listener)`)
-
-### Added
-
-- `requests::ResponseResult` to `prelude`
-=======
 - The following functions are now `#[must_use]`:
   - `BotCommands::ty`.
   - `CommandDescriptions::{new, global_description, username, username_from_me}`.
   - `teloxide::filter_command`.
   - `teloxide::dispatching::dialogue::enter`.
->>>>>>> 7920f47d
+
+### Added
+
+- `requests::ResponseResult` to `prelude`
 
 ### Removed
 
